--- conflicted
+++ resolved
@@ -22,11 +22,7 @@
 pub use platform::PlatformSpecific;
 
 use crate::conversion;
-<<<<<<< HEAD
-use crate::Icon;
-=======
 use crate::core::window::{Icon, Level};
->>>>>>> 21bd5142
 use crate::Position;
 
 use winit::monitor::MonitorHandle;
@@ -53,10 +49,6 @@
 
     /// Whether the [`Application`] should exit when the user requests the
     /// window to close (e.g. the user presses the close button).
-    ///
-    /// NOTE: This is not used for `multi-window`, instead check [`Application::close_requested`].
-    ///
-    /// [`close_requested`]: crate::multi_window::Application::close_requested
     ///
     /// [`Application`]: crate::Application
     pub exit_on_close_request: bool,
@@ -220,24 +212,4 @@
             platform_specific: Default::default(),
         }
     }
-}
-
-impl From<iced_native::window::Settings> for Window {
-    fn from(settings: iced_native::window::Settings) -> Self {
-        Self {
-            size: settings.size,
-            position: settings.position,
-            min_size: settings.min_size,
-            max_size: settings.max_size,
-            visible: settings.visible,
-            resizable: settings.resizable,
-            decorations: settings.decorations,
-            transparent: settings.transparent,
-            always_on_top: settings.always_on_top,
-            icon: settings.icon.and_then(|icon| {
-                Icon::try_from(icon).map(winit::window::Icon::from).ok()
-            }),
-            platform_specific: Default::default(),
-        }
-    }
 }