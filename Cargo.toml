[package]
name = "iced"
version = "0.4.2"
authors = ["Héctor Ramón Jiménez <hector0193@gmail.com>"]
edition = "2021"
description = "A cross-platform GUI library inspired by Elm"
license = "MIT"
repository = "https://github.com/iced-rs/iced"
documentation = "https://docs.rs/iced"
readme = "README.md"
keywords = ["gui", "ui", "graphics", "interface", "widgets"]
categories = ["gui"]
resolver = "2"

[features]
default = ["wgpu"]
# Enables the `Image` widget
image = ["iced_wgpu/image"]
# Enables the `Svg` widget
svg = ["iced_wgpu/svg"]
# Enables the `Canvas` widget
canvas = ["iced_graphics/canvas"]
# Enables the `QRCode` widget
qr_code = ["iced_graphics/qr_code"]
# Enables the `iced_wgpu` renderer
wgpu = ["iced_wgpu"]
# Enables using system fonts
default_system_font = ["iced_wgpu/default_system_font"]
# Enables the `iced_glow` renderer. Overrides `iced_wgpu`
glow = ["iced_glow", "iced_glutin"]
# Enables using system fonts for `iced_glow`
glow_default_system_font = ["iced_glow/default_system_font"]
# Enables a debug view in native platforms (press F12)
debug = ["iced_winit/debug"]
# Enables `tokio` as the `executor::Default` on native platforms
tokio = ["iced_futures/tokio"]
# Enables `async-std` as the `executor::Default` on native platforms
async-std = ["iced_futures/async-std"]
# Enables `smol` as the `executor::Default` on native platforms
smol = ["iced_futures/smol"]
# Enables advanced color conversion via `palette`
palette = ["iced_core/palette"]
# Enables pure, virtual widgets in the `pure` module
pure = ["iced_pure", "iced_graphics/pure"]
# Enables querying system information
system = ["iced_winit/system"]

[badges]
maintenance = { status = "actively-developed" }

[workspace]
members = [
    "core",
    "futures",
    "graphics",
    "glow",
    "glutin",
    "lazy",
    "native",
    "pure",
    "style",
    "wgpu",
    "winit",
    "examples/bezier_tool",
    "examples/clock",
    "examples/color_palette",
    "examples/component",
    "examples/counter",
    "examples/custom_widget",
    "examples/download_progress",
    "examples/events",
    "examples/exit",
    "examples/game_of_life",
    "examples/geometry",
    "examples/integration_opengl",
    "examples/integration_wgpu",
    "examples/pane_grid",
    "examples/pick_list",
    "examples/pokedex",
    "examples/progress_bar",
    "examples/qr_code",
    "examples/scrollable",
    "examples/solar_system",
    "examples/stopwatch",
    "examples/styling",
    "examples/svg",
    "examples/system_information",
    "examples/todos",
    "examples/tooltip",
    "examples/tour",
    "examples/url_handler",
    "examples/websocket",
    "examples/pure/component",
    "examples/pure/counter",
    "examples/pure/game_of_life",
    "examples/pure/pane_grid",
    "examples/pure/pick_list",
    "examples/pure/todos",
    "examples/pure/tour",
<<<<<<< HEAD
=======
    "examples/pure/tooltip",
    "examples/websocket",
>>>>>>> 02914e5e
]

[dependencies]
iced_core = { version = "0.5", path = "core" }
iced_futures = { version = "0.4", path = "futures" }
iced_native = { version = "0.5", path = "native" }
iced_graphics = { version = "0.3", path = "graphics" }
iced_winit = { version = "0.4", path = "winit" }
iced_glutin = { version = "0.3", path = "glutin", optional = true }
iced_glow = { version = "0.3", path = "glow", optional = true }
iced_pure = { version = "0.2", path = "pure", optional = true }
thiserror = "1.0"

[target.'cfg(not(target_arch = "wasm32"))'.dependencies]
iced_wgpu = { version = "0.5", path = "wgpu", optional = true }

[target.'cfg(target_arch = "wasm32")'.dependencies]
iced_wgpu = { version = "0.5", path = "wgpu", features = ["webgl"], optional = true }

[package.metadata.docs.rs]
rustdoc-args = ["--cfg", "docsrs"]
features = ["image", "svg", "canvas", "qr_code", "pure"]<|MERGE_RESOLUTION|>--- conflicted
+++ resolved
@@ -96,12 +96,8 @@
     "examples/pure/pane_grid",
     "examples/pure/pick_list",
     "examples/pure/todos",
+    "examples/pure/tooltip",
     "examples/pure/tour",
-<<<<<<< HEAD
-=======
-    "examples/pure/tooltip",
-    "examples/websocket",
->>>>>>> 02914e5e
 ]
 
 [dependencies]
