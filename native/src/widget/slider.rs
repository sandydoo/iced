--- conflicted
+++ resolved
@@ -4,14 +4,9 @@
 use crate::event::{self, Event};
 use crate::layout;
 use crate::mouse;
+use crate::touch::{self, Touch};
 use crate::{
-<<<<<<< HEAD
     Clipboard, Element, Hasher, Layout, Length, Point, Rectangle, Size, Widget,
-=======
-    input::{mouse, touch, ButtonState, Touch},
-    layout, Clipboard, Element, Event, Hasher, Layout, Length, Point,
-    Rectangle, Size, Widget,
->>>>>>> 36bdc0be
 };
 
 use std::{hash::Hash, ops::RangeInclusive};
@@ -213,40 +208,7 @@
         };
 
         match event {
-<<<<<<< HEAD
-            Event::Mouse(mouse_event) => match mouse_event {
-                mouse::Event::ButtonPressed(mouse::Button::Left) => {
-                    if layout.bounds().contains(cursor_position) {
-                        change();
-                        self.state.is_dragging = true;
-
-                        return event::Status::Captured;
-                    }
-                }
-                mouse::Event::ButtonReleased(mouse::Button::Left) => {
-                    if self.state.is_dragging {
-                        if let Some(on_release) = self.on_release.clone() {
-                            messages.push(on_release);
-                        }
-                        self.state.is_dragging = false;
-
-                        return event::Status::Captured;
-                    }
-                }
-                mouse::Event::CursorMoved { .. } => {
-                    if self.state.is_dragging {
-                        change();
-
-                        return event::Status::Captured;
-                    }
-                }
-                _ => {}
-            },
-=======
-            Event::Mouse(mouse::Event::Input {
-                button: mouse::Button::Left,
-                state: ButtonState::Pressed,
-            })
+            Event::Mouse(mouse::Event::ButtonPressed(mouse::Button::Left))
             | Event::Touch(Touch {
                 phase: touch::Phase::Started,
                 ..
@@ -254,17 +216,23 @@
                 if layout.bounds().contains(cursor_position) {
                     change();
                     self.state.is_dragging = true;
+
+                    return event::Status::Captured;
                 }
             }
-            Event::Mouse(mouse::Event::Input {
-                button: mouse::Button::Left,
-                state: ButtonState::Released,
-            })
+            Event::Mouse(mouse::Event::ButtonReleased(mouse::Button::Left))
             | Event::Touch(Touch {
                 phase: touch::Phase::Ended,
                 ..
             }) => {
-                self.state.is_dragging = false;
+                if self.state.is_dragging {
+                    if let Some(on_release) = self.on_release.clone() {
+                        messages.push(on_release);
+                    }
+                    self.state.is_dragging = false;
+
+                    return event::Status::Captured;
+                }
             }
             Event::Mouse(mouse::Event::CursorMoved { .. })
             | Event::Touch(Touch {
@@ -273,9 +241,10 @@
             }) => {
                 if self.state.is_dragging {
                     change();
+
+                    return event::Status::Captured;
                 }
             }
->>>>>>> 36bdc0be
             _ => {}
         }
 
